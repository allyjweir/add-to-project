--- conflicted
+++ resolved
@@ -58,10 +58,10 @@
   _eg: `https://github.com/orgs|users/<ownerName>/projects/<projectNumber>`_
 - <a name="github-token">`github-token`</a> **(required)** is a [personal access
   token](https://github.com/settings/tokens/new) with the `repo`, `write:org` and
-<<<<<<< HEAD
   `read:org` scopes.  
   _See [Creating a PAT and adding it to your repository](creating-a-pat-and-adding-it-to-your-repository) for more details_
 - <a name="labeled">`labeled`</a> **(optional)** is a comma-separated list of labels used to filter applicable issues. When this key is provided, an issue must have _one_ of the labels in the list to be added to the project. Omitting this key means that any issue will be added.
+- <a name="labeled">`label-operator`</a> **(optional)** is the behavior of the labels filter, either `AND` or `OR` that controls if the issue should be matched with `all` `labeled` input or any of them, default is `OR`.
 
 ## Supported Events
 
@@ -112,13 +112,6 @@
 
 - add the newly created PAT as a repository secret, this secret will be referenced by the [github-token input](#github-token)  
   _See [Encrypted secrets](https://docs.github.com/en/actions/security-guides/encrypted-secrets#creating-encrypted-secrets-for-a-repository) for more information_
-=======
-  `read:org` scopes.
-- `labeled` is a comma-separated list of labels. For an issue to be added to the
-  project, it must have _one_ of the labels in the list if the `label-operator` doesn't exist or not `AND`. Omitting this key means
-  that all issues will be added.
-- `label-operator` is the behavior of the labels filter, either `AND` or `OR` that controls if the issue should be matched with `all` `labeled` input or any of them, default is `OR`.
->>>>>>> 4887ffd3
 
 ## Development
 
